//! Implement virtual machine to run instructions.
//!
//! See also:
//!   https://github.com/ProgVal/pythonvm-rust/blob/master/src/processor/mod.rs
//!

extern crate rustpython_parser;

use std::collections::hash_map::HashMap;
use std::collections::hash_set::HashSet;
use std::rc::Rc;
use std::sync::{Mutex, MutexGuard};

use crate::builtins;
use crate::bytecode;
use crate::frame::{ExecutionResult, Frame, Scope};
use crate::function::PyFuncArgs;
use crate::obj::objbool;
use crate::obj::objbuiltinfunc::PyBuiltinFunction;
use crate::obj::objcode;
use crate::obj::objframe;
use crate::obj::objfunction::{PyFunction, PyMethod};
use crate::obj::objgenerator;
use crate::obj::objiter;
use crate::obj::objlist::PyList;
use crate::obj::objsequence;
use crate::obj::objstr::PyStringRef;
use crate::obj::objtuple::PyTuple;
use crate::obj::objtype;
use crate::pyobject::{
<<<<<<< HEAD
    AttributeProtocol, DictProtocol, IdProtocol, PyContext, PyFuncArgs, PyObjectRef, PyResult,
    TryFromObject, TypeProtocol,
=======
    AttributeProtocol, DictProtocol, IdProtocol, PyContext, PyObjectRef, PyResult, TypeProtocol,
>>>>>>> c57be017
};
use crate::stdlib;
use crate::sysmodule;
use num_bigint::BigInt;

// use objects::objects;

// Objects are live when they are on stack, or referenced by a name (for now)

/// Top level container of a python virtual machine. In theory you could
/// create more instances of this struct and have them operate fully isolated.
pub struct VirtualMachine {
    pub builtins: PyObjectRef,
    pub sys_module: PyObjectRef,
    pub stdlib_inits: HashMap<String, stdlib::StdlibInitFunc>,
    pub ctx: PyContext,
    pub frames: Vec<PyObjectRef>,
    pub wasm_id: Option<String>,
}

impl VirtualMachine {
    /// Create a new `VirtualMachine` structure.
    pub fn new() -> VirtualMachine {
        let ctx = PyContext::new();

        // Hard-core modules:
        let builtins = builtins::make_module(&ctx);
        let sysmod = sysmodule::make_module(&ctx);

        // Add builtins as builtins module:
        let modules = sysmod.get_attr("modules").unwrap();
        modules.set_item(&ctx, "builtins", builtins.clone());

        let stdlib_inits = stdlib::get_module_inits();
        VirtualMachine {
            builtins,
            sys_module: sysmod,
            stdlib_inits,
            ctx,
            frames: vec![],
            wasm_id: None,
        }
    }

    pub fn run_code_obj(&mut self, code: PyObjectRef, scope: Scope) -> PyResult {
        let frame = self.ctx.new_frame(code, scope);
        self.run_frame_full(frame)
    }

    pub fn run_frame_full(&mut self, frame: PyObjectRef) -> PyResult {
        match self.run_frame(frame)? {
            ExecutionResult::Return(value) => Ok(value),
            _ => panic!("Got unexpected result from function"),
        }
    }

    pub fn run_frame(&mut self, frame: PyObjectRef) -> PyResult<ExecutionResult> {
        self.frames.push(frame.clone());
        let frame = objframe::get_value(&frame);
        let result = frame.run(self);
        self.frames.pop();
        result
    }

    pub fn current_frame(&self) -> &Frame {
        let current_frame = &self.frames[self.frames.len() - 1];
        objframe::get_value(current_frame)
    }

    pub fn current_scope(&self) -> &Scope {
        let frame = self.current_frame();
        &frame.scope
    }

    pub fn class(&mut self, module: &str, class: &str) -> PyObjectRef {
        self.import(module)
            .unwrap_or_else(|_| panic!("unable to import {}", module))
            .get_attr(class)
            .unwrap_or_else(|| panic!("module {} has no class {}", module, class))
    }

    /// Create a new python string object.
    pub fn new_str(&self, s: String) -> PyObjectRef {
        self.ctx.new_str(s)
    }

    /// Create a new python int object.
    pub fn new_int<T: Into<BigInt>>(&self, i: T) -> PyObjectRef {
        self.ctx.new_int(i)
    }

    /// Create a new python bool object.
    pub fn new_bool(&self, b: bool) -> PyObjectRef {
        self.ctx.new_bool(b)
    }

    pub fn new_dict(&self) -> PyObjectRef {
        self.ctx.new_dict()
    }

    pub fn new_empty_exception(&mut self, exc_type: PyObjectRef) -> PyResult {
        info!("New exception created: no msg");
        let args = PyFuncArgs::default();
        self.invoke(exc_type, args)
    }

    pub fn new_exception(&mut self, exc_type: PyObjectRef, msg: String) -> PyObjectRef {
        // TODO: exc_type may be user-defined exception, so we should return PyResult
        // TODO: maybe there is a clearer way to create an instance:
        info!("New exception created: {}", msg);
        let pymsg = self.new_str(msg);
        let args: Vec<PyObjectRef> = vec![pymsg];

        // Call function:
        self.invoke(exc_type, args).unwrap()
    }

    pub fn new_attribute_error(&mut self, msg: String) -> PyObjectRef {
        let attribute_error = self.ctx.exceptions.attribute_error.clone();
        self.new_exception(attribute_error, msg)
    }

    pub fn new_type_error(&mut self, msg: String) -> PyObjectRef {
        let type_error = self.ctx.exceptions.type_error.clone();
        self.new_exception(type_error, msg)
    }

    pub fn new_unsupported_operand_error(
        &mut self,
        a: PyObjectRef,
        b: PyObjectRef,
        op: &str,
    ) -> PyObjectRef {
        let a_type_name = objtype::get_type_name(&a.typ());
        let b_type_name = objtype::get_type_name(&b.typ());
        self.new_type_error(format!(
            "Unsupported operand types for '{}': '{}' and '{}'",
            op, a_type_name, b_type_name
        ))
    }

    pub fn new_os_error(&mut self, msg: String) -> PyObjectRef {
        let os_error = self.ctx.exceptions.os_error.clone();
        self.new_exception(os_error, msg)
    }

    /// Create a new python ValueError object. Useful for raising errors from
    /// python functions implemented in rust.
    pub fn new_value_error(&mut self, msg: String) -> PyObjectRef {
        let value_error = self.ctx.exceptions.value_error.clone();
        self.new_exception(value_error, msg)
    }

    pub fn new_key_error(&mut self, msg: String) -> PyObjectRef {
        let key_error = self.ctx.exceptions.key_error.clone();
        self.new_exception(key_error, msg)
    }

    pub fn new_index_error(&mut self, msg: String) -> PyObjectRef {
        let index_error = self.ctx.exceptions.index_error.clone();
        self.new_exception(index_error, msg)
    }

    pub fn new_not_implemented_error(&mut self, msg: String) -> PyObjectRef {
        let not_implemented_error = self.ctx.exceptions.not_implemented_error.clone();
        self.new_exception(not_implemented_error, msg)
    }

    pub fn new_zero_division_error(&mut self, msg: String) -> PyObjectRef {
        let zero_division_error = self.ctx.exceptions.zero_division_error.clone();
        self.new_exception(zero_division_error, msg)
    }

    pub fn new_overflow_error(&mut self, msg: String) -> PyObjectRef {
        let overflow_error = self.ctx.exceptions.overflow_error.clone();
        self.new_exception(overflow_error, msg)
    }

    pub fn get_none(&self) -> PyObjectRef {
        self.ctx.none()
    }

    pub fn get_type(&self) -> PyObjectRef {
        self.ctx.type_type()
    }

    pub fn get_object(&self) -> PyObjectRef {
        self.ctx.object()
    }

    pub fn get_locals(&self) -> PyObjectRef {
        self.current_scope().get_locals().clone()
    }

    pub fn context(&self) -> &PyContext {
        &self.ctx
    }

    // Container of the virtual machine state:
    pub fn to_str(&mut self, obj: &PyObjectRef) -> PyResult<PyStringRef> {
        let str = self.call_method(&obj, "__str__", vec![])?;
        TryFromObject::try_from_object(self, str)
    }

    pub fn to_pystr(&mut self, obj: &PyObjectRef) -> Result<String, PyObjectRef> {
        let py_str_obj = self.to_str(obj)?;
        Ok(py_str_obj.value.clone())
    }

    pub fn to_repr(&mut self, obj: &PyObjectRef) -> PyResult<PyStringRef> {
        let repr = self.call_method(obj, "__repr__", vec![])?;
        TryFromObject::try_from_object(self, repr)
    }

    pub fn import(&mut self, module: &str) -> PyResult {
        let builtins_import = self.builtins.get_item("__import__");
        match builtins_import {
            Some(func) => self.invoke(func, vec![self.ctx.new_str(module.to_string())]),
            None => Err(self.new_exception(
                self.ctx.exceptions.import_error.clone(),
                "__import__ not found".to_string(),
            )),
        }
    }

    /// Determines if `obj` is an instance of `cls`, either directly, indirectly or virtually via
    /// the __instancecheck__ magic method.
    pub fn isinstance(&mut self, obj: &PyObjectRef, cls: &PyObjectRef) -> PyResult<bool> {
        // cpython first does an exact check on the type, although documentation doesn't state that
        // https://github.com/python/cpython/blob/a24107b04c1277e3c1105f98aff5bfa3a98b33a0/Objects/abstract.c#L2408
        if Rc::ptr_eq(&obj.typ(), cls) {
            Ok(true)
        } else {
            let ret = self.call_method(cls, "__instancecheck__", vec![obj.clone()])?;
            objbool::boolval(self, ret)
        }
    }

    /// Determines if `subclass` is a subclass of `cls`, either directly, indirectly or virtually
    /// via the __subclasscheck__ magic method.
    pub fn issubclass(&mut self, subclass: &PyObjectRef, cls: &PyObjectRef) -> PyResult<bool> {
        let ret = self.call_method(cls, "__subclasscheck__", vec![subclass.clone()])?;
        objbool::boolval(self, ret)
    }

    pub fn call_get_descriptor(&mut self, attr: PyObjectRef, obj: PyObjectRef) -> PyResult {
        let attr_class = attr.typ();
        if let Some(descriptor) = attr_class.get_attr("__get__") {
            let cls = obj.typ();
            self.invoke(descriptor, vec![attr, obj.clone(), cls])
        } else {
            Ok(attr)
        }
    }

    pub fn call_method<T>(&mut self, obj: &PyObjectRef, method_name: &str, args: T) -> PyResult
    where
        T: Into<PyFuncArgs>,
    {
        // This is only used in the vm for magic methods, which use a greatly simplified attribute lookup.
        let cls = obj.typ();
        match cls.get_attr(method_name) {
            Some(func) => {
                trace!(
                    "vm.call_method {:?} {:?} {:?} -> {:?}",
                    obj,
                    cls,
                    method_name,
                    func
                );
                let wrapped = self.call_get_descriptor(func, obj.clone())?;
                self.invoke(wrapped, args)
            }
            None => Err(self.new_type_error(format!("Unsupported method: {}", method_name))),
        }
    }

    pub fn invoke<T>(&mut self, func_ref: PyObjectRef, args: T) -> PyResult
    where
        T: Into<PyFuncArgs>,
    {
        let args = args.into();
        trace!("Invoke: {:?} {:?}", func_ref, args);
        if let Some(PyFunction {
            ref code,
            ref scope,
            ref defaults,
        }) = func_ref.payload()
        {
            return self.invoke_python_function(code, scope, defaults, args);
        }
        if let Some(PyMethod {
            ref function,
            ref object,
        }) = func_ref.payload()
        {
            return self.invoke(function.clone(), args.insert(object.clone()));
        }
        if let Some(PyBuiltinFunction { ref value }) = func_ref.payload() {
            return value(self, args);
        }

        // TODO: is it safe to just invoke __call__ otherwise?
        trace!("invoke __call__ for: {:?}", func_ref.payload);
        self.call_method(&func_ref, "__call__", args)
    }

    fn invoke_python_function(
        &mut self,
        code: &PyObjectRef,
        scope: &Scope,
        defaults: &PyObjectRef,
        args: PyFuncArgs,
    ) -> PyResult {
        let code_object = objcode::get_value(code);
        let scope = scope.child_scope(&self.ctx);
        self.fill_locals_from_args(&code_object, &scope.get_locals(), args, defaults)?;

        // Construct frame:
        let frame = self.ctx.new_frame(code.clone(), scope);

        // If we have a generator, create a new generator
        if code_object.is_generator {
            objgenerator::new_generator(self, frame)
        } else {
            self.run_frame_full(frame)
        }
    }

    pub fn invoke_with_locals(&mut self, function: PyObjectRef, locals: PyObjectRef) -> PyResult {
        if let Some(PyFunction {
            code,
            scope,
            defaults: _,
        }) = &function.payload()
        {
            let scope = scope.child_scope_with_locals(locals);
            let frame = self.ctx.new_frame(code.clone(), scope);
            return self.run_frame_full(frame);
        }
        panic!(
            "invoke_with_locals: expected python function, got: {:?}",
            function
        );
    }

    fn fill_locals_from_args(
        &mut self,
        code_object: &bytecode::CodeObject,
        locals: &PyObjectRef,
        args: PyFuncArgs,
        defaults: &PyObjectRef,
    ) -> PyResult<()> {
        let nargs = args.args.len();
        let nexpected_args = code_object.arg_names.len();

        // This parses the arguments from args and kwargs into
        // the proper variables keeping into account default values
        // and starargs and kwargs.
        // See also: PyEval_EvalCodeWithName in cpython:
        // https://github.com/python/cpython/blob/master/Python/ceval.c#L3681

        let n = if nargs > nexpected_args {
            nexpected_args
        } else {
            nargs
        };

        // Copy positional arguments into local variables
        for i in 0..n {
            let arg_name = &code_object.arg_names[i];
            let arg = &args.args[i];
            locals.set_item(&self.ctx, arg_name, arg.clone());
        }

        // Pack other positional arguments in to *args:
        if let Some(vararg) = &code_object.varargs {
            let mut last_args = vec![];
            for i in n..nargs {
                let arg = &args.args[i];
                last_args.push(arg.clone());
            }
            let vararg_value = self.ctx.new_tuple(last_args);

            // If we have a name (not '*' only) then store it:
            if let Some(vararg_name) = vararg {
                locals.set_item(&self.ctx, vararg_name, vararg_value);
            }
        } else {
            // Check the number of positional arguments
            if nargs > nexpected_args {
                return Err(self.new_type_error(format!(
                    "Expected {} arguments (got: {})",
                    nexpected_args, nargs
                )));
            }
        }

        // Do we support `**kwargs` ?
        let kwargs = if let Some(kwargs) = &code_object.varkeywords {
            let d = self.new_dict();

            // Store when we have a name:
            if let Some(kwargs_name) = kwargs {
                locals.set_item(&self.ctx, &kwargs_name, d.clone());
            }

            Some(d)
        } else {
            None
        };

        // Handle keyword arguments
        for (name, value) in args.kwargs {
            // Check if we have a parameter with this name:
            if code_object.arg_names.contains(&name) || code_object.kwonlyarg_names.contains(&name)
            {
                if locals.contains_key(&name) {
                    return Err(
                        self.new_type_error(format!("Got multiple values for argument '{}'", name))
                    );
                }

                locals.set_item(&self.ctx, &name, value);
            } else if let Some(d) = &kwargs {
                d.set_item(&self.ctx, &name, value);
            } else {
                return Err(
                    self.new_type_error(format!("Got an unexpected keyword argument '{}'", name))
                );
            }
        }

        // Add missing positional arguments, if we have fewer positional arguments than the
        // function definition calls for
        if nargs < nexpected_args {
            let available_defaults = if defaults.is(&self.get_none()) {
                vec![]
            } else if let Some(list) = defaults.payload::<PyList>() {
                list.elements.borrow().clone()
            } else if let Some(tuple) = defaults.payload::<PyTuple>() {
                tuple.elements.borrow().clone()
            } else {
                panic!("function defaults not tuple or None");
            };

            // Given the number of defaults available, check all the arguments for which we
            // _don't_ have defaults; if any are missing, raise an exception
            let required_args = nexpected_args - available_defaults.len();
            let mut missing = vec![];
            for i in 0..required_args {
                let variable_name = &code_object.arg_names[i];
                if !locals.contains_key(variable_name) {
                    missing.push(variable_name)
                }
            }
            if !missing.is_empty() {
                return Err(self.new_type_error(format!(
                    "Missing {} required positional arguments: {:?}",
                    missing.len(),
                    missing
                )));
            }

            // We have sufficient defaults, so iterate over the corresponding names and use
            // the default if we don't already have a value
            for (default_index, i) in (required_args..nexpected_args).enumerate() {
                let arg_name = &code_object.arg_names[i];
                if !locals.contains_key(arg_name) {
                    locals.set_item(
                        &self.ctx,
                        arg_name,
                        available_defaults[default_index].clone(),
                    );
                }
            }
        };

        // Check if kw only arguments are all present:
        let kwdefs: HashMap<String, String> = HashMap::new();
        for arg_name in &code_object.kwonlyarg_names {
            if !locals.contains_key(arg_name) {
                if kwdefs.contains_key(arg_name) {
                    // If not yet specified, take the default value
                    unimplemented!();
                } else {
                    // No default value and not specified.
                    return Err(self.new_type_error(format!(
                        "Missing required kw only argument: '{}'",
                        arg_name
                    )));
                }
            }
        }

        Ok(())
    }

    pub fn extract_elements(&mut self, value: &PyObjectRef) -> PyResult<Vec<PyObjectRef>> {
        // Extract elements from item, if possible:
        let elements = if objtype::isinstance(value, &self.ctx.tuple_type())
            || objtype::isinstance(value, &self.ctx.list_type())
        {
            objsequence::get_elements(value).to_vec()
        } else {
            let iter = objiter::get_iter(self, value)?;
            objiter::get_all(self, &iter)?
        };
        Ok(elements)
    }

    // get_attribute should be used for full attribute access (usually from user code).
    pub fn get_attribute(&mut self, obj: PyObjectRef, attr_name: PyObjectRef) -> PyResult {
        trace!("vm.__getattribute__: {:?} {:?}", obj, attr_name);
        self.call_method(&obj, "__getattribute__", vec![attr_name])
    }

    pub fn del_attr(&mut self, obj: &PyObjectRef, attr_name: PyObjectRef) -> PyResult {
        self.call_method(&obj, "__delattr__", vec![attr_name])
    }

    // get_method should be used for internal access to magic methods (by-passing
    // the full getattribute look-up.
    pub fn get_method(&mut self, obj: PyObjectRef, method_name: &str) -> PyResult {
        let cls = obj.typ();
        match cls.get_attr(method_name) {
            Some(method) => self.call_get_descriptor(method, obj.clone()),
            None => Err(self.new_type_error(format!("{} has no method {:?}", obj, method_name))),
        }
    }

    /// Calls a method on `obj` passing `arg`, if the method exists.
    ///
    /// Otherwise, or if the result is the special `NotImplemented` built-in constant,
    /// calls `unsupported` to determine fallback value.
    pub fn call_or_unsupported<F>(
        &mut self,
        obj: PyObjectRef,
        arg: PyObjectRef,
        method: &str,
        unsupported: F,
    ) -> PyResult
    where
        F: Fn(&mut VirtualMachine, PyObjectRef, PyObjectRef) -> PyResult,
    {
        if let Ok(method) = self.get_method(obj.clone(), method) {
            let result = self.invoke(method, vec![arg.clone()])?;
            if !result.is(&self.ctx.not_implemented()) {
                return Ok(result);
            }
        }

        unsupported(self, obj, arg)
    }

    /// Calls a method, falling back to its reflection with the operands
    /// reversed, and then to the value provided by `unsupported`.
    ///
    /// For example: the following:
    ///
    /// `call_or_reflection(lhs, rhs, "__and__", "__rand__", unsupported)`
    ///
    /// 1. Calls `__and__` with `lhs` and `rhs`.
    /// 2. If above is not implemented, calls `__rand__` with `rhs` and `lhs`.
    /// 3. If above is not implemented, invokes `unsupported` for the result.
    pub fn call_or_reflection(
        &mut self,
        lhs: PyObjectRef,
        rhs: PyObjectRef,
        default: &str,
        reflection: &str,
        unsupported: fn(&mut VirtualMachine, PyObjectRef, PyObjectRef) -> PyResult,
    ) -> PyResult {
        // Try to call the default method
        self.call_or_unsupported(lhs, rhs, default, move |vm, lhs, rhs| {
            // Try to call the reflection method
            vm.call_or_unsupported(rhs, lhs, reflection, unsupported)
        })
    }

    pub fn _sub(&mut self, a: PyObjectRef, b: PyObjectRef) -> PyResult {
        self.call_or_reflection(a, b, "__sub__", "__rsub__", |vm, a, b| {
            Err(vm.new_unsupported_operand_error(a, b, "-"))
        })
    }

    pub fn _isub(&mut self, a: PyObjectRef, b: PyObjectRef) -> PyResult {
        self.call_or_unsupported(a, b, "__isub__", |vm, a, b| {
            vm.call_or_reflection(a, b, "__sub__", "__rsub__", |vm, a, b| {
                Err(vm.new_unsupported_operand_error(a, b, "-="))
            })
        })
    }

    pub fn _add(&mut self, a: PyObjectRef, b: PyObjectRef) -> PyResult {
        self.call_or_reflection(a, b, "__add__", "__radd__", |vm, a, b| {
            Err(vm.new_unsupported_operand_error(a, b, "+"))
        })
    }

    pub fn _iadd(&mut self, a: PyObjectRef, b: PyObjectRef) -> PyResult {
        self.call_or_unsupported(a, b, "__iadd__", |vm, a, b| {
            vm.call_or_reflection(a, b, "__add__", "__radd__", |vm, a, b| {
                Err(vm.new_unsupported_operand_error(a, b, "+="))
            })
        })
    }

    pub fn _mul(&mut self, a: PyObjectRef, b: PyObjectRef) -> PyResult {
        self.call_or_reflection(a, b, "__mul__", "__rmul__", |vm, a, b| {
            Err(vm.new_unsupported_operand_error(a, b, "*"))
        })
    }

    pub fn _imul(&mut self, a: PyObjectRef, b: PyObjectRef) -> PyResult {
        self.call_or_unsupported(a, b, "__imul__", |vm, a, b| {
            vm.call_or_reflection(a, b, "__mul__", "__rmul__", |vm, a, b| {
                Err(vm.new_unsupported_operand_error(a, b, "*="))
            })
        })
    }

    pub fn _matmul(&mut self, a: PyObjectRef, b: PyObjectRef) -> PyResult {
        self.call_or_reflection(a, b, "__matmul__", "__rmatmul__", |vm, a, b| {
            Err(vm.new_unsupported_operand_error(a, b, "@"))
        })
    }

    pub fn _imatmul(&mut self, a: PyObjectRef, b: PyObjectRef) -> PyResult {
        self.call_or_unsupported(a, b, "__imatmul__", |vm, a, b| {
            vm.call_or_reflection(a, b, "__matmul__", "__rmatmul__", |vm, a, b| {
                Err(vm.new_unsupported_operand_error(a, b, "@="))
            })
        })
    }

    pub fn _truediv(&mut self, a: PyObjectRef, b: PyObjectRef) -> PyResult {
        self.call_or_reflection(a, b, "__truediv__", "__rtruediv__", |vm, a, b| {
            Err(vm.new_unsupported_operand_error(a, b, "/"))
        })
    }

    pub fn _itruediv(&mut self, a: PyObjectRef, b: PyObjectRef) -> PyResult {
        self.call_or_unsupported(a, b, "__itruediv__", |vm, a, b| {
            vm.call_or_reflection(a, b, "__truediv__", "__rtruediv__", |vm, a, b| {
                Err(vm.new_unsupported_operand_error(a, b, "/="))
            })
        })
    }

    pub fn _floordiv(&mut self, a: PyObjectRef, b: PyObjectRef) -> PyResult {
        self.call_or_reflection(a, b, "__floordiv__", "__rfloordiv__", |vm, a, b| {
            Err(vm.new_unsupported_operand_error(a, b, "//"))
        })
    }

    pub fn _ifloordiv(&mut self, a: PyObjectRef, b: PyObjectRef) -> PyResult {
        self.call_or_unsupported(a, b, "__ifloordiv__", |vm, a, b| {
            vm.call_or_reflection(a, b, "__floordiv__", "__rfloordiv__", |vm, a, b| {
                Err(vm.new_unsupported_operand_error(a, b, "//="))
            })
        })
    }

    pub fn _pow(&mut self, a: PyObjectRef, b: PyObjectRef) -> PyResult {
        self.call_or_reflection(a, b, "__pow__", "__rpow__", |vm, a, b| {
            Err(vm.new_unsupported_operand_error(a, b, "**"))
        })
    }

    pub fn _ipow(&mut self, a: PyObjectRef, b: PyObjectRef) -> PyResult {
        self.call_or_unsupported(a, b, "__ipow__", |vm, a, b| {
            vm.call_or_reflection(a, b, "__pow__", "__rpow__", |vm, a, b| {
                Err(vm.new_unsupported_operand_error(a, b, "**="))
            })
        })
    }

    pub fn _mod(&mut self, a: PyObjectRef, b: PyObjectRef) -> PyResult {
        self.call_or_reflection(a, b, "__mod__", "__rmod__", |vm, a, b| {
            Err(vm.new_unsupported_operand_error(a, b, "%"))
        })
    }

    pub fn _imod(&mut self, a: PyObjectRef, b: PyObjectRef) -> PyResult {
        self.call_or_unsupported(a, b, "__imod__", |vm, a, b| {
            vm.call_or_reflection(a, b, "__mod__", "__rmod__", |vm, a, b| {
                Err(vm.new_unsupported_operand_error(a, b, "%="))
            })
        })
    }

    pub fn _lshift(&mut self, a: PyObjectRef, b: PyObjectRef) -> PyResult {
        self.call_or_reflection(a, b, "__lshift__", "__rlshift__", |vm, a, b| {
            Err(vm.new_unsupported_operand_error(a, b, "<<"))
        })
    }

    pub fn _ilshift(&mut self, a: PyObjectRef, b: PyObjectRef) -> PyResult {
        self.call_or_unsupported(a, b, "__ilshift__", |vm, a, b| {
            vm.call_or_reflection(a, b, "__lshift__", "__rlshift__", |vm, a, b| {
                Err(vm.new_unsupported_operand_error(a, b, "<<="))
            })
        })
    }

    pub fn _rshift(&mut self, a: PyObjectRef, b: PyObjectRef) -> PyResult {
        self.call_or_reflection(a, b, "__rshift__", "__rrshift__", |vm, a, b| {
            Err(vm.new_unsupported_operand_error(a, b, ">>"))
        })
    }

    pub fn _irshift(&mut self, a: PyObjectRef, b: PyObjectRef) -> PyResult {
        self.call_or_unsupported(a, b, "__irshift__", |vm, a, b| {
            vm.call_or_reflection(a, b, "__rshift__", "__rrshift__", |vm, a, b| {
                Err(vm.new_unsupported_operand_error(a, b, ">>="))
            })
        })
    }

    pub fn _xor(&mut self, a: PyObjectRef, b: PyObjectRef) -> PyResult {
        self.call_or_reflection(a, b, "__xor__", "__rxor__", |vm, a, b| {
            Err(vm.new_unsupported_operand_error(a, b, "^"))
        })
    }

    pub fn _ixor(&mut self, a: PyObjectRef, b: PyObjectRef) -> PyResult {
        self.call_or_unsupported(a, b, "__ixor__", |vm, a, b| {
            vm.call_or_reflection(a, b, "__xor__", "__rxor__", |vm, a, b| {
                Err(vm.new_unsupported_operand_error(a, b, "^="))
            })
        })
    }

    pub fn _or(&mut self, a: PyObjectRef, b: PyObjectRef) -> PyResult {
        self.call_or_reflection(a, b, "__or__", "__ror__", |vm, a, b| {
            Err(vm.new_unsupported_operand_error(a, b, "|"))
        })
    }

    pub fn _ior(&mut self, a: PyObjectRef, b: PyObjectRef) -> PyResult {
        self.call_or_unsupported(a, b, "__ior__", |vm, a, b| {
            vm.call_or_reflection(a, b, "__or__", "__ror__", |vm, a, b| {
                Err(vm.new_unsupported_operand_error(a, b, "|="))
            })
        })
    }

    pub fn _and(&mut self, a: PyObjectRef, b: PyObjectRef) -> PyResult {
        self.call_or_reflection(a, b, "__and__", "__rand__", |vm, a, b| {
            Err(vm.new_unsupported_operand_error(a, b, "&"))
        })
    }

    pub fn _iand(&mut self, a: PyObjectRef, b: PyObjectRef) -> PyResult {
        self.call_or_unsupported(a, b, "__iand__", |vm, a, b| {
            vm.call_or_reflection(a, b, "__and__", "__rand__", |vm, a, b| {
                Err(vm.new_unsupported_operand_error(a, b, "&="))
            })
        })
    }

    pub fn _eq(&mut self, a: PyObjectRef, b: PyObjectRef) -> PyResult {
        self.call_or_reflection(a, b, "__eq__", "__eq__", |vm, a, b| {
            Ok(vm.new_bool(a.is(&b)))
        })
    }

    pub fn _ne(&mut self, a: PyObjectRef, b: PyObjectRef) -> PyResult {
        self.call_or_reflection(a, b, "__ne__", "__ne__", |vm, a, b| {
            let eq = vm._eq(a, b)?;
            objbool::not(vm, &eq)
        })
    }

    pub fn _lt(&mut self, a: PyObjectRef, b: PyObjectRef) -> PyResult {
        self.call_or_reflection(a, b, "__lt__", "__gt__", |vm, a, b| {
            Err(vm.new_unsupported_operand_error(a, b, "<"))
        })
    }

    pub fn _le(&mut self, a: PyObjectRef, b: PyObjectRef) -> PyResult {
        self.call_or_reflection(a, b, "__le__", "__ge__", |vm, a, b| {
            Err(vm.new_unsupported_operand_error(a, b, "<="))
        })
    }

    pub fn _gt(&mut self, a: PyObjectRef, b: PyObjectRef) -> PyResult {
        self.call_or_reflection(a, b, "__gt__", "__lt__", |vm, a, b| {
            Err(vm.new_unsupported_operand_error(a, b, ">"))
        })
    }

    pub fn _ge(&mut self, a: PyObjectRef, b: PyObjectRef) -> PyResult {
        self.call_or_reflection(a, b, "__ge__", "__le__", |vm, a, b| {
            Err(vm.new_unsupported_operand_error(a, b, ">="))
        })
    }
}

impl Default for VirtualMachine {
    fn default() -> Self {
        VirtualMachine::new()
    }
}

lazy_static! {
    static ref REPR_GUARDS: Mutex<HashSet<usize>> = { Mutex::new(HashSet::new()) };
}

pub struct ReprGuard {
    id: usize,
}

/// A guard to protect repr methods from recursion into itself,
impl ReprGuard {
    fn get_guards<'a>() -> MutexGuard<'a, HashSet<usize>> {
        REPR_GUARDS.lock().expect("ReprGuard lock poisoned")
    }

    /// Returns None if the guard against 'obj' is still held otherwise returns the guard. The guard
    /// which is released if dropped.
    pub fn enter(obj: &PyObjectRef) -> Option<ReprGuard> {
        let mut guards = ReprGuard::get_guards();

        // Should this be a flag on the obj itself? putting it in a global variable for now until it
        // decided the form of the PyObject. https://github.com/RustPython/RustPython/issues/371
        let id = obj.get_id();
        if guards.contains(&id) {
            return None;
        }
        guards.insert(id);
        Some(ReprGuard { id })
    }
}

impl Drop for ReprGuard {
    fn drop(&mut self) {
        ReprGuard::get_guards().remove(&self.id);
    }
}

#[cfg(test)]
mod tests {
    use super::VirtualMachine;
    use crate::obj::{objint, objstr};
    use num_bigint::ToBigInt;

    #[test]
    fn test_add_py_integers() {
        let mut vm = VirtualMachine::new();
        let a = vm.ctx.new_int(33_i32);
        let b = vm.ctx.new_int(12_i32);
        let res = vm._add(a, b).unwrap();
        let value = objint::get_value(&res);
        assert_eq!(*value, 45_i32.to_bigint().unwrap());
    }

    #[test]
    fn test_multiply_str() {
        let mut vm = VirtualMachine::new();
        let a = vm.ctx.new_str(String::from("Hello "));
        let b = vm.ctx.new_int(4_i32);
        let res = vm._mul(a, b).unwrap();
        let value = objstr::get_value(&res);
        assert_eq!(value, String::from("Hello Hello Hello Hello "))
    }
}<|MERGE_RESOLUTION|>--- conflicted
+++ resolved
@@ -28,12 +28,8 @@
 use crate::obj::objtuple::PyTuple;
 use crate::obj::objtype;
 use crate::pyobject::{
-<<<<<<< HEAD
-    AttributeProtocol, DictProtocol, IdProtocol, PyContext, PyFuncArgs, PyObjectRef, PyResult,
-    TryFromObject, TypeProtocol,
-=======
-    AttributeProtocol, DictProtocol, IdProtocol, PyContext, PyObjectRef, PyResult, TypeProtocol,
->>>>>>> c57be017
+    AttributeProtocol, DictProtocol, IdProtocol, PyContext, PyObjectRef, PyResult, TryFromObject,
+    TypeProtocol,
 };
 use crate::stdlib;
 use crate::sysmodule;
